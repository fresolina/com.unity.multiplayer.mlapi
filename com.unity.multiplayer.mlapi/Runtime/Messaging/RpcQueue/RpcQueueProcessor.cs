using System;
using System.Collections.Generic;
using Unity.Profiling;
using MLAPI.Configuration;
using MLAPI.Profiling;

namespace MLAPI.Messaging
{
    /// <summary>
    /// RpcQueueProcessing
    /// Handles processing of RpcQueues
    /// Inbound to invocation
    /// Outbound to send
    /// </summary>
    internal class RpcQueueProcessor
    {
#if DEVELOPMENT_BUILD || UNITY_EDITOR
        private static ProfilerMarker s_ProcessReceiveQueue = new ProfilerMarker($"{nameof(RpcQueueProcessor)}.{nameof(ProcessReceiveQueue)}");
        private static ProfilerMarker s_ProcessSendQueue = new ProfilerMarker($"{nameof(RpcQueueProcessor)}.{nameof(ProcessSendQueue)}");
#endif

        // Batcher object used to manage the RPC batching on the send side
        private readonly RpcBatcher m_RpcBatcher = new RpcBatcher();
        private const int k_BatchThreshold = 512;

        //NSS-TODO: Need to determine how we want to handle all other MLAPI send types
        //Temporary place to keep internal MLAPI messages
        private readonly List<RpcFrameQueueItem> m_InternalMLAPISendQueue = new List<RpcFrameQueueItem>();

        //The RpcQueueContainer that is associated with this RpcQueueProcessor
        internal RpcQueueContainer m_RpcQueueContainer;

        /// <summary>
        /// ProcessReceiveQueue
        /// Public facing interface method to start processing all RPCs in the current inbound frame
        /// </summary>
        public void ProcessReceiveQueue(NetworkUpdateStage currentStage, bool isTesting)
        {
            bool advanceFrameHistory = false;
            if (!ReferenceEquals(m_RpcQueueContainer, null))
            {
#if DEVELOPMENT_BUILD || UNITY_EDITOR
                s_ProcessReceiveQueue.Begin();
#endif
                var currentFrame = m_RpcQueueContainer.GetQueueHistoryFrame(RpcQueueHistoryFrame.QueueFrameType.Inbound, currentStage);
                var nextFrame = m_RpcQueueContainer.GetQueueHistoryFrame(RpcQueueHistoryFrame.QueueFrameType.Inbound, currentStage, true);
                if (nextFrame.IsDirty && nextFrame.HasLoopbackData)
                {
                    advanceFrameHistory = true;
                }

                if (currentFrame != null && currentFrame.IsDirty)
                {
                    var currentQueueItem = currentFrame.GetFirstQueueItem();
                    while (currentQueueItem.QueueItemType != RpcQueueContainer.QueueItemType.None)
                    {
                        advanceFrameHistory = true;

                        if (!isTesting)
                        {
                            NetworkManager.InvokeRpc(currentQueueItem);
                        }

                        ProfilerStatManager.RpcsQueueProc.Record();
                        PerformanceDataManager.Increment(ProfilerConstants.RpcQueueProcessed);
                        currentQueueItem = currentFrame.GetNextQueueItem();
                    }

                    //We call this to dispose of the shared stream writer and stream
                    currentFrame.CloseQueue();
                }

                if (advanceFrameHistory)
                {
                    m_RpcQueueContainer.AdvanceFrameHistory(RpcQueueHistoryFrame.QueueFrameType.Inbound);
                }

#if DEVELOPMENT_BUILD || UNITY_EDITOR
                s_ProcessReceiveQueue.End();
#endif
            }
        }

        /// <summary>
        /// ProcessSendQueue
        /// Called to send both performance RPC and internal messages and then flush the outbound queue
        /// </summary>
        internal void ProcessSendQueue(bool isListening)
        {
#if DEVELOPMENT_BUILD || UNITY_EDITOR
            s_ProcessSendQueue.Begin();
#endif

            RpcQueueSendAndFlush(isListening);

#if DEVELOPMENT_BUILD || UNITY_EDITOR
            s_ProcessSendQueue.End();
#endif
            InternalMessagesSendAndFlush(isListening);
        }

        /// <summary>
        ///  QueueInternalMLAPICommand
        ///  Added this as an example of how to add internal messages to the outbound send queue
        /// </summary>
        /// <param name="queueItem">message queue item to add</param>
        public void QueueInternalMLAPICommand(RpcFrameQueueItem queueItem)
        {
            m_InternalMLAPISendQueue.Add(queueItem);
        }

        /// <summary>
        /// Generic Sending Method for Internal Messages ADD_OBJECT and DESTROY_OBJECT
        /// </summary>
        internal void InternalMessagesSendAndFlush(bool isListening)
        {
            foreach (RpcFrameQueueItem queueItem in m_InternalMLAPISendQueue)
            {
                var PoolStream = queueItem.NetworkBuffer;

                switch (queueItem.QueueItemType)
                {
                    case RpcQueueContainer.QueueItemType.CreateObject:
                    {
                        if (isListening)
                        {
                            foreach (ulong clientId in queueItem.ClientNetworkIds)
                            {
                                InternalMessageSender.Send(clientId, NetworkConstants.ADD_OBJECT, queueItem.NetworkChannel, PoolStream);
                            }

                            PerformanceDataManager.Increment(ProfilerConstants.RpcSent, queueItem.ClientNetworkIds.Length);
                            ProfilerStatManager.RpcsSent.Record(queueItem.ClientNetworkIds.Length);
                            break;
                        }

<<<<<<< HEAD
                        PerformanceDataManager.Increment(ProfilerConstants.NumberOfRPCsSent, queueItem.ClientNetworkIds.Length);
=======
                        PerformanceDataManager.Increment(ProfilerConstants.RpcSent, queueItem.ClientNetworkIds.Length);
>>>>>>> e318357f
                        ProfilerStatManager.RpcsSent.Record(queueItem.ClientNetworkIds.Length);
                        break;
                    }
                    case RpcQueueContainer.QueueItemType.DestroyObject:
                    {
                        if (isListening)
                        {
                            foreach (ulong clientId in queueItem.ClientNetworkIds)
                            {
                                InternalMessageSender.Send(clientId, NetworkConstants.DESTROY_OBJECT, queueItem.NetworkChannel, PoolStream);
                            }

                            PerformanceDataManager.Increment(ProfilerConstants.RpcSent, queueItem.ClientNetworkIds.Length);
                            ProfilerStatManager.RpcsSent.Record(queueItem.ClientNetworkIds.Length);
                            break;
                        }

<<<<<<< HEAD
                        PerformanceDataManager.Increment(ProfilerConstants.NumberOfRPCsSent, queueItem.ClientNetworkIds.Length);
=======
                        PerformanceDataManager.Increment(ProfilerConstants.RpcSent, queueItem.ClientNetworkIds.Length);
>>>>>>> e318357f
                        ProfilerStatManager.RpcsSent.Record(queueItem.ClientNetworkIds.Length);
                        break;
                    }
                }

                PoolStream.Dispose();
            }

            m_InternalMLAPISendQueue.Clear();
        }

        /// <summary>
        /// Sends all RPC queue items in the current outbound frame
        /// </summary>
        /// <param name="isListening">if flase it will just process through the queue items but attempt to send</param>
        private void RpcQueueSendAndFlush(bool isListening)
        {
            var advanceFrameHistory = false;
            if (!ReferenceEquals(m_RpcQueueContainer, null))
            {
                var currentFrame = m_RpcQueueContainer.GetCurrentFrame(RpcQueueHistoryFrame.QueueFrameType.Outbound, NetworkUpdateStage.PostLateUpdate);
                if (currentFrame != null)
                {
                    var currentQueueItem = currentFrame.GetFirstQueueItem();
                    while (currentQueueItem.QueueItemType != RpcQueueContainer.QueueItemType.None)
                    {
                        advanceFrameHistory = true;
                        if (m_RpcQueueContainer.IsUsingBatching())
                        {
                            m_RpcBatcher.QueueItem(currentQueueItem);

                            if (isListening)
                            {
                                m_RpcBatcher.SendItems(k_BatchThreshold, SendCallback);
                            }
                        }
                        else
                        {
                            if (isListening)
                            {
                                SendFrameQueueItem(currentQueueItem);
                            }
                        }

                        currentQueueItem = currentFrame.GetNextQueueItem();
                    }

                    //If the size is < m_BatchThreshold then just send the messages
                    if (advanceFrameHistory && m_RpcQueueContainer.IsUsingBatching())
                    {
                        m_RpcBatcher.SendItems(0, SendCallback);
                    }
                }

                //If we processed any RPCs, then advance to the next frame
                if (advanceFrameHistory)
                {
                    m_RpcQueueContainer.AdvanceFrameHistory(RpcQueueHistoryFrame.QueueFrameType.Outbound);
                }
            }
        }

        /// <summary>
        /// This is the callback from the batcher when it need to send a batch
        /// </summary>
        /// <param name="clientId"> clientId to send to</param>
        /// <param name="sendStream"> the stream to send</param>
        private void SendCallback(ulong clientId, RpcBatcher.SendStream sendStream)
        {
            var length = (int)sendStream.Buffer.Length;
            var bytes = sendStream.Buffer.GetBuffer();
            var sendBuffer = new ArraySegment<byte>(bytes, 0, length);

            m_RpcQueueContainer.m_NetworkManager.NetworkConfig.NetworkTransport.Send(clientId, sendBuffer, sendStream.NetworkChannel);
        }

        /// <summary>
        /// SendFrameQueueItem
        /// Sends the RPC Queue Item to the specified destination
        /// </summary>
        /// <param name="queueItem">Information on what to send</param>
        private void SendFrameQueueItem(RpcFrameQueueItem queueItem)
        {
            switch (queueItem.QueueItemType)
            {
                case RpcQueueContainer.QueueItemType.ServerRpc:
                {
                    m_RpcQueueContainer.m_NetworkManager.NetworkConfig.NetworkTransport.Send(queueItem.NetworkId, queueItem.MessageData, queueItem.NetworkChannel);

                    //For each packet sent, we want to record how much data we have sent

                    PerformanceDataManager.Increment(ProfilerConstants.ByteSent, (int)queueItem.StreamSize);
                    PerformanceDataManager.Increment(ProfilerConstants.RpcSent);
                    ProfilerStatManager.BytesSent.Record((int)queueItem.StreamSize);
                    ProfilerStatManager.RpcsSent.Record();
                    break;
                }
                case RpcQueueContainer.QueueItemType.ClientRpc:
                {
                    foreach (ulong clientid in queueItem.ClientNetworkIds)
                    {
                        m_RpcQueueContainer.m_NetworkManager.NetworkConfig.NetworkTransport.Send(clientid, queueItem.MessageData, queueItem.NetworkChannel);

                        //For each packet sent, we want to record how much data we have sent
                        PerformanceDataManager.Increment(ProfilerConstants.ByteSent, (int)queueItem.StreamSize);
                        ProfilerStatManager.BytesSent.Record((int)queueItem.StreamSize);
                    }

                    //For each client we send to, we want to record how many RPCs we have sent
                    PerformanceDataManager.Increment(ProfilerConstants.RpcSent, queueItem.ClientNetworkIds.Length);
                    ProfilerStatManager.RpcsSent.Record(queueItem.ClientNetworkIds.Length);

                    break;
                }
            }
        }

        internal RpcQueueProcessor(RpcQueueContainer rpcQueueContainer)
        {
            m_RpcQueueContainer = rpcQueueContainer;
        }
    }
}<|MERGE_RESOLUTION|>--- conflicted
+++ resolved
@@ -134,11 +134,7 @@
                             break;
                         }
 
-<<<<<<< HEAD
-                        PerformanceDataManager.Increment(ProfilerConstants.NumberOfRPCsSent, queueItem.ClientNetworkIds.Length);
-=======
                         PerformanceDataManager.Increment(ProfilerConstants.RpcSent, queueItem.ClientNetworkIds.Length);
->>>>>>> e318357f
                         ProfilerStatManager.RpcsSent.Record(queueItem.ClientNetworkIds.Length);
                         break;
                     }
@@ -156,11 +152,7 @@
                             break;
                         }
 
-<<<<<<< HEAD
-                        PerformanceDataManager.Increment(ProfilerConstants.NumberOfRPCsSent, queueItem.ClientNetworkIds.Length);
-=======
                         PerformanceDataManager.Increment(ProfilerConstants.RpcSent, queueItem.ClientNetworkIds.Length);
->>>>>>> e318357f
                         ProfilerStatManager.RpcsSent.Record(queueItem.ClientNetworkIds.Length);
                         break;
                     }
