--- conflicted
+++ resolved
@@ -1,4 +1,4 @@
-using MLAPI.Logging;
+﻿using MLAPI.Logging;
 using MLAPI.Serialization;
 using MLAPI.Configuration;
 using MLAPI.Serialization.Pooled;
@@ -7,7 +7,6 @@
 {
     internal class MessagePacker
     {
-<<<<<<< HEAD
         private NetworkManager m_NetworkManager;
 
         internal MessagePacker(NetworkManager manager) { m_NetworkManager = manager; }
@@ -20,16 +19,6 @@
                 if (inputBuffer.Length < 1)
                 {
                     if (NetworkManager.LogLevelStatic <= LogLevel.Normal) NetworkLog.LogErrorStatic("The incoming message was too small");
-=======
-        // This method is responsible for unwrapping a message, that is extracting the messagebody.
-        internal static NetworkBuffer UnwrapMessage(NetworkBuffer inputBuffer, out byte messageType)
-        {
-            using (var inputHeaderReader = PooledNetworkReader.Get(inputBuffer))
-            {
-                if (inputBuffer.Length < 1)
-                {
-                    if (NetworkLog.CurrentLogLevel <= LogLevel.Normal) NetworkLog.LogError("The incoming message was too small");
->>>>>>> caff1f6b
                     messageType = NetworkConstants.INVALID;
 
                     return null;
@@ -42,19 +31,11 @@
             }
         }
 
-<<<<<<< HEAD
         internal NetworkBuffer WrapMessage(byte messageType, NetworkBuffer messageBody)
         {
             var outStream = PooledNetworkBuffer.Get();
 
             using (var outWriter = m_NetworkManager.NetworkWriterPool.GetWriter(outStream))
-=======
-        internal static NetworkBuffer WrapMessage(byte messageType, NetworkBuffer messageBody)
-        {
-            var outStream = PooledNetworkBuffer.Get();
-
-            using (var outWriter = PooledNetworkWriter.Get(outStream))
->>>>>>> caff1f6b
             {
                 outWriter.WriteByte(messageType);
                 outStream.Write(messageBody.GetBuffer(), 0, (int)messageBody.Length);
