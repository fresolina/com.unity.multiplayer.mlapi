--- conflicted
+++ resolved
@@ -50,28 +50,6 @@
 
         static ProfilerMarker s_HandleNetworkedVarUpdate =
             new ProfilerMarker("InternalMessageHandler.HandleNetworkedVarUpdate");
-<<<<<<< HEAD
-
-        static ProfilerMarker s_HandleServerRPC =
-            new ProfilerMarker("InternalMessageHandler.HandleServerRPC");
-
-        static ProfilerMarker s_HandleServerRPCRequest =
-            new ProfilerMarker("InternalMessageHandler.HandleServerRPCRequest");
-
-        static ProfilerMarker s_HandleServerRPCResponse =
-            new ProfilerMarker("InternalMessageHandler.HandleServerRPCResponse");
-
-        static ProfilerMarker s_HandleClientRPC =
-            new ProfilerMarker("InternalMessageHandler.HandleClientRPC");
-
-        static ProfilerMarker s_HandleClientRPCRequest =
-            new ProfilerMarker("InternalMessageHandler.HandleClientRPCRequest");
-
-        static ProfilerMarker s_HandleClientRPCResponse =
-            new ProfilerMarker("InternalMessageHandler.HandleClientRPCResponse");
-
-=======
->>>>>>> 35935e83
         static ProfilerMarker s_HandleUnnamedMessage =
             new ProfilerMarker("InternalMessageHandler.HandleUnnamedMessage");
 
@@ -707,264 +685,26 @@
 #endif
         }
 
-<<<<<<< HEAD
-
         /// <summary>
         /// Converts the stream to a PerformanceQueueItem and adds it to the receive queue
         /// </summary>
         /// <param name="clientId"></param>
         /// <param name="stream"></param>
-        internal static void RPCReceiveQueueItem(ulong clientId, Stream stream,float receiveTime,RPCQueueManager.QueueItemType queueItemType)
+        internal static void RPCReceiveQueueItem(ulong clientId, Stream stream, float receiveTime, RPCQueueManager.QueueItemType queueItemType)
         {
             if (NetworkingManager.Singleton.IsServer && clientId == NetworkingManager.Singleton.ServerClientId)
             {
                 return;
             }
+
             ProfilerStatManager.rpcsRcvd.Record();
             RPCQueueManager rpcQueueManager = NetworkingManager.Singleton.GetRPCQueueManager();
-            if(rpcQueueManager != null)
+            if (rpcQueueManager != null)
             {
                 rpcQueueManager.AddQueueItemToInboundFrame(queueItemType, receiveTime, clientId, (BitStream)stream);
             }
         }
 
-
-
-
-        internal static void HandleServerRPC(ulong clientId, Stream stream)
-        {
-            ProfilerStatManager.rpcsRcvd.Record();
-#if DEVELOPMENT_BUILD || UNITY_EDITOR
-            s_HandleServerRPC.Begin();
-#endif
-            using (PooledBitReader reader = PooledBitReader.Get(stream))
-            {
-                ulong networkId = reader.ReadUInt64Packed();
-                ushort behaviourId = reader.ReadUInt16Packed();
-                ulong hash = reader.ReadUInt64Packed();
-
-                if (SpawnManager.SpawnedObjects.ContainsKey(networkId))
-                {
-                    NetworkedBehaviour behaviour = SpawnManager.SpawnedObjects[networkId].GetBehaviourAtOrderIndex(behaviourId);
-
-                    if (behaviour == null)
-                    {
-                        if (NetworkLog.CurrentLogLevel <= LogLevel.Normal) NetworkLog.LogWarning("ServerRPC message received for a non-existent behaviour. NetworkId: " + networkId + ", behaviourIndex: " + behaviourId);
-                    }
-                    else
-                    {
-                        behaviour.OnRemoteServerRPC(hash, clientId, stream);
-                    }
-                }
-                else if (NetworkingManager.Singleton.IsServer || !NetworkingManager.Singleton.NetworkConfig.EnableMessageBuffering)
-                {
-                    if (NetworkLog.CurrentLogLevel <= LogLevel.Normal) NetworkLog.LogWarning("ServerRPC message received for a non-existent object with id: " + networkId + ". This message is lost.");
-                }
-            }
-#if DEVELOPMENT_BUILD || UNITY_EDITOR
-            s_HandleServerRPC.End();
-#endif
-        }
-
-        internal static void HandleServerRPCRequest(ulong clientId, Stream stream, string channelName, SecuritySendFlags security)
-        {
-#if DEVELOPMENT_BUILD || UNITY_EDITOR
-            s_HandleServerRPCRequest.Begin();
-#endif
-            using (PooledBitReader reader = PooledBitReader.Get(stream))
-            {
-                ulong networkId = reader.ReadUInt64Packed();
-                ushort behaviourId = reader.ReadUInt16Packed();
-                ulong hash = reader.ReadUInt64Packed();
-                ulong responseId = reader.ReadUInt64Packed();
-
-                if (SpawnManager.SpawnedObjects.ContainsKey(networkId))
-                {
-                    NetworkedBehaviour behaviour = SpawnManager.SpawnedObjects[networkId].GetBehaviourAtOrderIndex(behaviourId);
-
-                    if (behaviour == null)
-                    {
-                        if (NetworkLog.CurrentLogLevel <= LogLevel.Normal) NetworkLog.LogWarning("ServerRPCRequest message received for a non-existent behaviour. NetworkId: " + networkId + ", behaviourIndex: " + behaviourId);
-                    }
-                    else
-                    {
-                        object result = behaviour.OnRemoteServerRPC(hash, clientId, stream);
-
-                        using (PooledBitStream responseStream = PooledBitStream.Get())
-                        {
-                            using (PooledBitWriter responseWriter = PooledBitWriter.Get(responseStream))
-                            {
-                                responseWriter.WriteUInt64Packed(responseId);
-                                responseWriter.WriteObjectPacked(result);
-                            }
-
-                            InternalMessageSender.Send(clientId, MLAPIConstants.MLAPI_SERVER_RPC_RESPONSE, channelName, responseStream, security);
-                            ProfilerStatManager.rpcsSent.Record();
-                        }
-                    }
-                }
-                else
-                {
-                    if (NetworkLog.CurrentLogLevel <= LogLevel.Normal) NetworkLog.LogWarning("ServerRPCRequest message received for a non-existent object with id: " + networkId + ". This message is lost.");
-                }
-            }
-#if DEVELOPMENT_BUILD || UNITY_EDITOR
-            s_HandleServerRPCRequest.End();
-#endif
-        }
-
-        internal static void HandleServerRPCResponse(ulong clientId, Stream stream)
-        {
-            ProfilerStatManager.rpcsRcvd.Record();
-#if DEVELOPMENT_BUILD || UNITY_EDITOR
-            s_HandleServerRPCResponse.Begin();
-#endif
-            using (PooledBitReader reader = PooledBitReader.Get(stream))
-            {
-                ulong responseId = reader.ReadUInt64Packed();
-
-                if (ResponseMessageManager.ContainsKey(responseId))
-                {
-                    RpcResponseBase responseBase = ResponseMessageManager.GetByKey(responseId);
-
-                    ResponseMessageManager.Remove(responseId);
-
-                    responseBase.IsDone = true;
-                    responseBase.Result = reader.ReadObjectPacked(responseBase.Type);
-                    responseBase.IsSuccessful = true;
-                }
-                else
-                {
-                    if (NetworkLog.CurrentLogLevel <= LogLevel.Normal) NetworkLog.LogWarning("ServerRPCResponse message received for a non-existent responseId: " + responseId + ". This response is lost.");
-                }
-            }
-#if DEVELOPMENT_BUILD || UNITY_EDITOR
-            s_HandleServerRPCResponse.End();
-#endif
-        }
-
-        internal static void HandleClientRPC(ulong clientId, Stream stream, Action<ulong, PreBufferPreset> bufferCallback, PreBufferPreset bufferPreset)
-        {
-            ProfilerStatManager.rpcsRcvd.Record();
-#if DEVELOPMENT_BUILD || UNITY_EDITOR
-            s_HandleClientRPC.Begin();
-#endif
-            using (PooledBitReader reader = PooledBitReader.Get(stream))
-            {
-                ulong networkId = reader.ReadUInt64Packed();
-                ushort behaviourId = reader.ReadUInt16Packed();
-                ulong hash = reader.ReadUInt64Packed();
-
-                if (SpawnManager.SpawnedObjects.ContainsKey(networkId))
-                {
-                    NetworkedBehaviour behaviour = SpawnManager.SpawnedObjects[networkId].GetBehaviourAtOrderIndex(behaviourId);
-
-                    if (behaviour == null)
-                    {
-                        if (NetworkLog.CurrentLogLevel <= LogLevel.Normal) NetworkLog.LogWarning("ClientRPC message received for a non-existent behaviour. NetworkId: " + networkId + ", behaviourIndex: " + behaviourId);
-                    }
-                    else
-                    {
-                        behaviour.OnRemoteClientRPC(hash, clientId, stream);
-                    }
-                }
-                else if (NetworkingManager.Singleton.IsServer || !NetworkingManager.Singleton.NetworkConfig.EnableMessageBuffering)
-                {
-                    if (NetworkLog.CurrentLogLevel <= LogLevel.Normal) NetworkLog.LogWarning("ClientRPC message received for a non-existent object with id: " + networkId + ". This message is lost.");
-                }
-                else
-                {
-                    if (NetworkLog.CurrentLogLevel <= LogLevel.Normal) NetworkLog.LogWarning("ClientRPC message received for a non-existent object with id: " + networkId + ". This message will be buffered and might be recovered.");
-                    bufferCallback(networkId, bufferPreset);
-                }
-            }
-#if DEVELOPMENT_BUILD || UNITY_EDITOR
-            s_HandleClientRPC.End();
-#endif
-        }
-
-        internal static void HandleClientRPCRequest(ulong clientId, Stream stream, string channelName, SecuritySendFlags security, Action<ulong, PreBufferPreset> bufferCallback, PreBufferPreset bufferPreset)
-        {
-#if DEVELOPMENT_BUILD || UNITY_EDITOR
-            s_HandleClientRPCRequest.Begin();
-#endif
-            using (PooledBitReader reader = PooledBitReader.Get(stream))
-            {
-                ulong networkId = reader.ReadUInt64Packed();
-                ushort behaviourId = reader.ReadUInt16Packed();
-                ulong hash = reader.ReadUInt64Packed();
-                ulong responseId = reader.ReadUInt64Packed();
-
-                if (SpawnManager.SpawnedObjects.ContainsKey(networkId))
-                {
-                    NetworkedBehaviour behaviour = SpawnManager.SpawnedObjects[networkId].GetBehaviourAtOrderIndex(behaviourId);
-
-                    if (behaviour == null)
-                    {
-                        if (NetworkLog.CurrentLogLevel <= LogLevel.Normal) NetworkLog.LogWarning("ClientRPCRequest message received for a non-existent behaviour. NetworkId: " + networkId + ", behaviourIndex: " + behaviourId);
-                    }
-                    else
-                    {
-                        object result = behaviour.OnRemoteClientRPC(hash, clientId, stream);
-
-                        using (PooledBitStream responseStream = PooledBitStream.Get())
-                        {
-                            using (PooledBitWriter responseWriter = PooledBitWriter.Get(responseStream))
-                            {
-                                responseWriter.WriteUInt64Packed(responseId);
-                                responseWriter.WriteObjectPacked(result);
-                            }
-
-                            InternalMessageSender.Send(clientId, MLAPIConstants.MLAPI_CLIENT_RPC_RESPONSE, channelName, responseStream, security);
-                            ProfilerStatManager.rpcsSent.Record();
-                        }
-                    }
-                }
-                else if (NetworkingManager.Singleton.IsServer || !NetworkingManager.Singleton.NetworkConfig.EnableMessageBuffering)
-                {
-                    if (NetworkLog.CurrentLogLevel <= LogLevel.Normal) NetworkLog.LogWarning("ClientRPCRequest message received for a non-existent object with id: " + networkId + ". This message is lost.");
-                }
-                else
-                {
-                    if (NetworkLog.CurrentLogLevel <= LogLevel.Normal) NetworkLog.LogWarning("ClientRPCRequest message received for a non-existent object with id: " + networkId + ". This message will be buffered and might be recovered.");
-                    bufferCallback(networkId, bufferPreset);
-                }
-            }
-#if DEVELOPMENT_BUILD || UNITY_EDITOR
-            s_HandleClientRPCRequest.End();
-#endif
-        }
-
-        internal static void HandleClientRPCResponse(ulong clientId, Stream stream)
-        {
-            ProfilerStatManager.rpcsRcvd.Record();
-#if DEVELOPMENT_BUILD || UNITY_EDITOR
-            s_HandleClientRPCResponse.Begin();
-#endif
-            using (PooledBitReader reader = PooledBitReader.Get(stream))
-            {
-                ulong responseId = reader.ReadUInt64Packed();
-
-                if (ResponseMessageManager.ContainsKey(responseId))
-                {
-                    RpcResponseBase responseBase = ResponseMessageManager.GetByKey(responseId);
-
-                    if (responseBase.ClientId != clientId) return;
-
-                    ResponseMessageManager.Remove(responseId);
-
-                    responseBase.IsDone = true;
-                    responseBase.Result = reader.ReadObjectPacked(responseBase.Type);
-                    responseBase.IsSuccessful = true;
-                }
-            }
-#if DEVELOPMENT_BUILD || UNITY_EDITOR
-            s_HandleClientRPCResponse.End();
-#endif
-        }
-
-=======
->>>>>>> 35935e83
         internal static void HandleUnnamedMessage(ulong clientId, Stream stream)
         {
             ProfilerStatManager.unnamedMessage.Record();
